// +build !windows

package gexpect

import (
<<<<<<< HEAD
	"bytes"
	"fmt"
	"io/ioutil"
=======
	"fmt"
>>>>>>> d4dfd2ef
	"strings"
	"testing"
	"time"
)

func TestEmptySearchString(t *testing.T) {
	t.Logf("Testing empty search string...")
	child, err := Spawn("echo Hello World")
	if err != nil {
		t.Fatal(err)
	}
	err = child.Expect("")
	if err != ErrEmptySearch {
		t.Fatalf("Expected empty search error, got %v", err)
	}
}

func TestHelloWorld(t *testing.T) {
	t.Logf("Testing Hello World... ")
	child, err := Spawn("echo \"Hello World\"")
	if err != nil {
		t.Fatal(err)
	}
	err = child.Expect("Hello World")
	if err != nil {
		t.Fatal(err)
	}
}

func TestDoubleHelloWorld(t *testing.T) {
	t.Logf("Testing Double Hello World... ")
	child, err := Spawn(`sh -c "echo Hello World ; echo Hello ; echo Hi"`)
	if err != nil {
		t.Fatal(err)
	}
	err = child.Expect("Hello World")
	if err != nil {
		t.Fatal(err)
	}
	err = child.Expect("Hello")
	if err != nil {
		t.Fatal(err)
	}
	err = child.Expect("Hi")
	if err != nil {
		t.Fatal(err)
	}
}

func TestHelloWorldFailureCase(t *testing.T) {
	t.Logf("Testing Hello World Failure case... ")
	child, err := Spawn("echo \"Hello World\"")
	if err != nil {
		t.Fatal(err)
	}
	err = child.Expect("YOU WILL NEVER FIND ME")
	if err != nil {
		return
	}
	t.Fatal("Expected an error for TestHelloWorldFailureCase")
}

func TestBiChannel(t *testing.T) {

	t.Logf("Testing BiChannel screen... ")
	child, err := Spawn("cat")
	if err != nil {
		t.Fatal(err)
	}
	sender, receiver := child.AsyncInteractChannels()
	wait := func(str string) {
		for {
			msg, open := <-receiver
			if !open {
				return
			}
			if strings.Contains(msg, str) {
				return
			}
		}
	}

	endlChar := fmt.Sprintln("")
	sender <- fmt.Sprintf("echo%v", endlChar)
	wait("echo")
	sender <- fmt.Sprintf("echo2%v", endlChar)
	wait("echo2")
	child.Close()
	child.Wait()
}

func TestCommandStart(t *testing.T) {
	t.Logf("Testing Command... ")

	// Doing this allows you to modify the cmd struct prior to execution, for example to add environment variables
	child, err := Command("echo 'Hello World'")
	if err != nil {
		t.Fatal(err)
	}
	child.Start()
	child.Expect("Hello World")
}

var regexMatchTests = []struct {
	re   string
	good string
	bad  string
}{
	{`a`, `a`, `b`},
	{`.b`, `ab`, `ac`},
	{`a+hello`, `aaaahello`, `bhello`},
	{`(hello|world)`, `hello`, `unknown`},
	{`(hello|world)`, `world`, `unknown`},
	{"\u00a9", "\u00a9", `unknown`}, // 2 bytes long unicode character "copyright sign"
}

func TestRegexMatch(t *testing.T) {
	t.Logf("Testing Regular Expression Matching... ")
	for _, tt := range regexMatchTests {
		runTest := func(input string) bool {
			var match bool
			child, err := Spawn("echo \"" + input + "\"")
			if err != nil {
				t.Fatal(err)
			}
			match, err = child.ExpectRegex(tt.re)
			if err != nil {
				t.Fatal(err)
			}
			return match
		}
		if !runTest(tt.good) {
			t.Errorf("Regex Not matching [%#q] with pattern [%#q]", tt.good, tt.re)
		}
		if runTest(tt.bad) {
			t.Errorf("Regex Matching [%#q] with pattern [%#q]", tt.bad, tt.re)
		}
	}
}

var regexFindTests = []struct {
	re      string
	input   string
	matches []string
}{
	{`he(l)lo wo(r)ld`, `hello world`, []string{"hello world", "l", "r"}},
	{`(a)`, `a`, []string{"a", "a"}},
	{`so.. (hello|world)`, `so.. hello`, []string{"so.. hello", "hello"}},
	{`(a+)hello`, `aaaahello`, []string{"aaaahello", "aaaa"}},
	{`\d+ (\d+) (\d+)`, `123 456 789`, []string{"123 456 789", "456", "789"}},
	{`\d+ (\d+) (\d+)`, "\u00a9 123 456 789 \u00a9", []string{"123 456 789", "456", "789"}}, // check unicode characters
}

func TestRegexFind(t *testing.T) {
	t.Logf("Testing Regular Expression Search... ")
	for _, tt := range regexFindTests {
		runTest := func(input string) []string {
			child, err := Spawn("echo \"" + input + "\"")
			if err != nil {
				t.Fatal(err)
			}
			matches, err := child.ExpectRegexFind(tt.re)
			if err != nil {
				t.Fatal(err)
			}
			return matches
		}
		matches := runTest(tt.input)
		if len(matches) != len(tt.matches) {
			t.Fatalf("Regex not producing the expected number of patterns.. got[%d] ([%s]) expected[%d] ([%s])",
				len(matches), strings.Join(matches, ","),
				len(tt.matches), strings.Join(tt.matches, ","))
		}
		for i, _ := range matches {
			if matches[i] != tt.matches[i] {
				t.Errorf("Regex Expected group [%s] and got group [%s] with pattern [%#q] and input [%s]",
					tt.matches[i], matches[i], tt.re, tt.input)
			}
		}
	}
}

<<<<<<< HEAD
=======
func TestReadLine(t *testing.T) {
	t.Logf("Testing ReadLine...")

	child, err := Spawn("echo \"foo\nbar\"")

	if err != nil {
		t.Fatal(err)
	}
	s, err := child.ReadLine()

	if err != nil {
		t.Fatal(err)
	}
	if s != "foo\r" {
		t.Fatalf("expected 'foo\\r', got '%s'", s)
	}
	s, err = child.ReadLine()
	if err != nil {
		t.Fatal(err)
	}
	if s != "bar\r" {
		t.Fatalf("expected 'bar\\r', got '%s'", s)
	}
}

>>>>>>> d4dfd2ef
func TestRegexWithOutput(t *testing.T) {
	t.Logf("Testing Regular Expression search with output...")

	s := "You will not find me"
	p, err := Spawn("echo -n " + s)
	if err != nil {
		t.Fatalf("Cannot exec rkt: %v", err)
	}
	searchPattern := `I should not find you`
	result, out, err := p.ExpectRegexFindWithOutput(searchPattern)
	if err == nil {
		t.Fatalf("Shouldn't have found `%v` in `%v`", searchPattern, out)
	}
	if s != out {
		t.Fatalf("Child output didn't match: %s", out)
	}

	err = p.Wait()
	if err != nil {
		t.Fatalf("Child didn't terminate correctly: %v", err)
	}

	p, err = Spawn("echo You will find me")
	if err != nil {
		t.Fatalf("Cannot exec rkt: %v", err)
	}
	searchPattern = `.*(You will).*`
	result, out, err = p.ExpectRegexFindWithOutput(searchPattern)
	if err != nil || result[1] != "You will" {
		t.Fatalf("Did not find pattern `%v` in `%v'\n", searchPattern, out)
	}
	err = p.Wait()
	if err != nil {
		t.Fatalf("Child didn't terminate correctly: %v", err)
	}
}

func TestRegexTimeoutWithOutput(t *testing.T) {
	t.Logf("Testing Regular Expression search with timeout and output...")

	seconds := 2
	timeout := time.Duration(seconds-1) * time.Second

	p, err := Spawn(fmt.Sprintf("sh -c 'sleep %d && echo You find me'", seconds))
	if err != nil {
		t.Fatalf("Cannot exec rkt: %v", err)
	}
	searchPattern := `find me`
	result, out, err := p.ExpectTimeoutRegexFindWithOutput(searchPattern, timeout)
	if err == nil {
		t.Fatalf("Shouldn't have finished call with result: %v", result)
	}

	seconds = 2
	timeout = time.Duration(seconds+1) * time.Second

	p, err = Spawn(fmt.Sprintf("sh -c 'sleep %d && echo You find me'", seconds))
	if err != nil {
		t.Fatalf("Cannot exec rkt: %v", err)
	}
	searchPattern = `find me`
	result, out, err = p.ExpectTimeoutRegexFindWithOutput(searchPattern, timeout)
	if err != nil {
		t.Fatalf("Didn't find %v in output: %v", searchPattern, out)
	}
}

func TestRegexFindNoExcessBytes(t *testing.T) {
	t.Logf("Testing Regular Expressions returning output with no excess strings")
<<<<<<< HEAD
	repeats := 100
=======
	repeats := 50
>>>>>>> d4dfd2ef
	tests := []struct {
		desc           string
		loopBody       string
		searchPattern  string
		expectFullTmpl string
		unmatchedData  string
	}{
		{
			desc:           `matching lines line by line with $ at the end of the regexp`,
			loopBody:       `echo "prefix: ${i} line"`,
			searchPattern:  `(?m)^prefix:\s+(\d+) line\s??$`,
			expectFullTmpl: `prefix: %d line`,
			unmatchedData:  "\n",
			// the "$" char at the end of regexp does not
			// match the \n, so it is left as an unmatched
			// data
		},
		{
			desc:           `matching lines line by line with \n at the end of the regexp`,
			loopBody:       `echo "prefix: ${i} line"`,
			searchPattern:  `(?m)^prefix:\s+(\d+) line\s??\n`,
			expectFullTmpl: `prefix: %d line`,
			unmatchedData:  "",
		},
		{
			desc:           `matching chunks in single line chunk by chunk`,
<<<<<<< HEAD
			loopBody:       `echo -n "a ${i} b"`,
=======
			loopBody:       `printf "a ${i} b"`,
>>>>>>> d4dfd2ef
			searchPattern:  `a\s+(\d+)\s+b`,
			expectFullTmpl: `a %d b`,
			unmatchedData:  "",
		},
	}
	seqCmd := fmt.Sprintf("`seq 1 %d`", repeats)
	shCmdTmpl := fmt.Sprintf(`sh -c 'for i in %s; do %%s; done'`, seqCmd)
	for _, tt := range tests {
		t.Logf("Test: %s", tt.desc)
		shCmd := fmt.Sprintf(shCmdTmpl, tt.loopBody)
		t.Logf("Running command: %s", shCmd)
		p, err := Spawn(shCmd)
		if err != nil {
			t.Fatalf("Cannot exec shell script: %v", err)
		}
		defer func() {
			if err := p.Wait(); err != nil {
				t.Fatalf("shell script didn't terminate correctly: %v", err)
			}
		}()
		for i := 1; i <= repeats; i++ {
			matches, output, err := p.ExpectRegexFindWithOutput(tt.searchPattern)
			if err != nil {
				t.Fatalf("Failed to get the match number %d: %v", i, err)
			}
			if len(matches) != 2 {
				t.Fatalf("Expected only 2 matches, got %d", len(matches))
			}
			full := strings.TrimSpace(matches[0])
			expFull := fmt.Sprintf(tt.expectFullTmpl, i)
			partial := matches[1]
			expPartial := fmt.Sprintf("%d", i)
			if full != expFull {
				t.Fatalf("Did not the expected full match %q, got %q", expFull, full)
			}
			if partial != expPartial {
				t.Fatalf("Did not the expected partial match %q, got %q", expPartial, partial)
			}
			// The output variable usually contains the
			// unmatched data followed by the whole match.
			// The first line is special as it has no data
			// preceding it.
			var expectedOutput string
			if i == 1 || tt.unmatchedData == "" {
				expectedOutput = matches[0]
			} else {
				expectedOutput = fmt.Sprintf("%s%s", tt.unmatchedData, matches[0])
			}
			if output != expectedOutput {
				t.Fatalf("The collected output %q should be the same as the whole match %q", output, expectedOutput)
			}
		}
	}
<<<<<<< HEAD
}

func TestBufferReadRune(t *testing.T) {
	tests := []struct {
		bufferContent []byte
		fileContent   []byte
		expectedRune  rune
	}{
		// unicode "copyright char" is \u00a9 is encoded as two bytes in utf8 0xc2 0xa9
		{[]byte{0xc2, 0xa9}, []byte{}, '\u00a9'}, // whole rune is already in buffer.b
		{[]byte{0xc2}, []byte{0xa9}, '\u00a9'},   // half of is in the buffer.b and another half still in buffer.f (file)
		{[]byte{}, []byte{0xc2, 0xa9}, '\u00a9'}, // whole rune is the file
		// some random noise in the end of file
		{[]byte{0xc2, 0xa9}, []byte{0x20, 0x20, 0x20, 0x20}, '\u00a9'},
		{[]byte{0xc2}, []byte{0xa9, 0x20, 0x20, 0x20, 0x20}, '\u00a9'},
		{[]byte{}, []byte{0xc2, 0xa9, 0x20, 0x20, 0x20, 0x20}, '\u00a9'},
	}

	for i, tt := range tests {

		// prepare tmp file with fileContent
		f, err := ioutil.TempFile("", "")
		if err != nil {
			t.Fatal(err)
		}
		n, err := f.Write(tt.fileContent)
		if err != nil {
			t.Fatal(err)
		}
		if n != len(tt.fileContent) {
			t.Fatal("expected fileContent written to temp file")
		}
		_, err = f.Seek(0, 0)
		if err != nil {
			t.Fatal(err)
		}

		// new buffer
		buf := buffer{f: f, b: *bytes.NewBuffer(tt.bufferContent)}

		// call ReadRune
		r, size, err := buf.ReadRune()

		if r != tt.expectedRune {
			t.Fatalf("#%d: expected rune %+q but go is %+q", i, tt.expectedRune, r)
		}

		if size != len(string(tt.expectedRune)) {
			t.Fatalf("#%d: expected rune %d bytes long but got just %d bytes long", i, len(string(tt.expectedRune)), size)
		}

	}

=======
>>>>>>> d4dfd2ef
}<|MERGE_RESOLUTION|>--- conflicted
+++ resolved
@@ -3,13 +3,9 @@
 package gexpect
 
 import (
-<<<<<<< HEAD
 	"bytes"
 	"fmt"
 	"io/ioutil"
-=======
-	"fmt"
->>>>>>> d4dfd2ef
 	"strings"
 	"testing"
 	"time"
@@ -192,8 +188,6 @@
 	}
 }
 
-<<<<<<< HEAD
-=======
 func TestReadLine(t *testing.T) {
 	t.Logf("Testing ReadLine...")
 
@@ -219,7 +213,6 @@
 	}
 }
 
->>>>>>> d4dfd2ef
 func TestRegexWithOutput(t *testing.T) {
 	t.Logf("Testing Regular Expression search with output...")
 
@@ -289,11 +282,7 @@
 
 func TestRegexFindNoExcessBytes(t *testing.T) {
 	t.Logf("Testing Regular Expressions returning output with no excess strings")
-<<<<<<< HEAD
-	repeats := 100
-=======
 	repeats := 50
->>>>>>> d4dfd2ef
 	tests := []struct {
 		desc           string
 		loopBody       string
@@ -320,11 +309,7 @@
 		},
 		{
 			desc:           `matching chunks in single line chunk by chunk`,
-<<<<<<< HEAD
-			loopBody:       `echo -n "a ${i} b"`,
-=======
 			loopBody:       `printf "a ${i} b"`,
->>>>>>> d4dfd2ef
 			searchPattern:  `a\s+(\d+)\s+b`,
 			expectFullTmpl: `a %d b`,
 			unmatchedData:  "",
@@ -378,7 +363,6 @@
 			}
 		}
 	}
-<<<<<<< HEAD
 }
 
 func TestBufferReadRune(t *testing.T) {
@@ -432,6 +416,4 @@
 
 	}
 
-=======
->>>>>>> d4dfd2ef
 }